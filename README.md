--- conflicted
+++ resolved
@@ -43,11 +43,9 @@
 # Generate a root key and cert in minica-key.pem, and minica.pem, then
 # generate and sign an end-entity key and cert, storing them in ./foo.com/
 $ minica --domains foo.com
-<<<<<<< HEAD
 
 # Wildcard
 $ minica --domains '*.foo.com'
-=======
 ```
 
 For compatibility with another (unaffiliated) tool of the same name, domains
@@ -55,5 +53,4 @@
 
 ```
 minica foo.com
->>>>>>> 36417e62
 ```